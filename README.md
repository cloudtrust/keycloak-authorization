--- conflicted
+++ resolved
@@ -150,8 +150,8 @@
 1) Remove the package `com.quest.keycloak.protocol.wsfed` in the main and test directories
 1) Remove the dependency to `keycloak-wsfed` in the `pom.xml`
 1) Remove the line `<module name="com.quest.keycloak-wsfed"/>` in the module.xml
-<<<<<<< HEAD
-1) Build the module and deploy it as you would otherwise.
+1) Build the module and deploy it as you would otherwise, the only difference is that there will not be the `wsfed`
+entry in the `layers.conf` file.
 
 ## The class loader
 
@@ -178,10 +178,4 @@
 
 Foreach protocol: OIDC, SAML, WSFED
 - we check that user1 can retrieve an access token
-- we check that user2 can't
-
-
-=======
-1) Build the module and deploy it as you would otherwise, the only difference is that there will not be the `wsfed`
-entry in the `layers.conf` file.
->>>>>>> cd7a0714
+- we check that user2 can't